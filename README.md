# Puzzles_Project
Sisters project tracking puzzle ownership and ratings :)

Puzzles Collection Manager

A simple app to log, browse, and rate puzzles you own or have played.

Stage 1:

* Learn Python basics and file I/O or JSON storage
* Build a simple CLI interface at first
* Add basic CRUD operations (Create, Read, Update, Delete)


Stage 2:

* FastAPI backend to serve and query puzzle data
* PostgreSQL to store the puzzle collection
* Simple frontend with HTML/JS
* Use SQLAlchemy as the ORM

Bonus idea: Integrate Neural Network to help recommend puzzles based on past ratings.

### Installation
```
# Install PostgreSQL (mac OS)
brew install postgresql
brew services start postgresql

# Setup Postgres with application user
psql postgres
postgres=# CREATE USER app WITH PASSWORD '[REDACTED]';
postgres=# ALTER USER app WITH SUPERUSER;
# Verify user is present and has expected permissions
postgres=# \du

# Store password [REDACTED] in `password.txt` file
echo "[REDACTED]" > password.txt

# Install python application
```
pip install -r requirements.txt
```

### Run the application
```
./puzzles_app.py
Then open the UI at the desired endpoint:
http://localhost:8080/[endpoint]

The root endpoint http://localhost:8080/ will take you to the main web page for the application.


### Stop PostgreSQL Server
```
brew services stop postgresql
# Check Status
brew services info postgresql
```

### Interacting with PostgreSQL
```
# Show databases
postgres=# \list
# Connect to Database
postgres=# \c puzzles
# Show tables in DB
postgres=# \dt
# Describe the 'ratings' table
puzzles=# \d ratings
# See all current entries
puzzles=# SELECT * FROM ratings;
# Drop table manually
puzzles=# DROP TABLE ratings;
```

### Test the application
pytest is the testing framework: https://docs.pytest.org/en/stable/getting-started.html#get-started

To run all files of the form test_*.py or *_test.py in the current directory and its subdirectories:
```
pytest
```
To run just a particular file:
```
<<<<<<< HEAD
pytest test_board_game_app.py -v
=======
pytest test_puzzles_app.py 
>>>>>>> bd576945
```

### Project outline

1. Introduce entrypoint file with argument parsing, hard-coded list of Emily and Melanies favorite puzzles.
2. Add ability to load 'favorite puzzles' for a list of solvers from a file (CSV and JSON should both be  supported).
3. Move hard-coded emily and melanie list to a JSON file that is included in version control and that the entrypoint file loads by default.
4. Introduce basic Web API using Fast API with endpoints to show list of users and their favorite puzzles and show a single user, which support the GET methods
    - `/api/solvers/` -> List of all solvers
    - `/api/solvers/<solver>` -> List of puzzles the solver has submitted
5. Add "rating" to solver puzzle info
6. Implement Fast API GET methods for:
    - `/api/puzzles/` -> List of all puzzles
    - `/api/puzzles/<puzzle>` -> List of all ratings by solver for this puzzle
    - `/api/puzzles/<puzzle>/<solver>` -> Puzzle rating for this solver
7. Add basic unit tests around the existing API
8. Add API PATCH method to update a rating of a puzzle `/api/puzzles/<puzzle>/<solver>`
9. Add API POST and DELETE methods for `/api/puzzles/<puzzle>/<solver>`
10. Create "puzzles" DB in postgresql with a 1 table, "ratings" that has 3 fields:
    - solver (string)
    - puzzle (string)
    - rating (int)
11. Load data from default JSON into the table.
    - API to read from DB instead of file
    - POST/PATCH/DELETE should all result in DB updates
12. Add JSON schema file and validate the JSON against the schema before loading it into the DB.
13. On web server shutdown, save contents of db back to JSON file.
14. Add some "fixture integration/end-to-end" tests.
15. [Optional] Prettify the front-end with some basic HTML/Javascript.<|MERGE_RESOLUTION|>--- conflicted
+++ resolved
@@ -83,11 +83,7 @@
 ```
 To run just a particular file:
 ```
-<<<<<<< HEAD
-pytest test_board_game_app.py -v
-=======
-pytest test_puzzles_app.py 
->>>>>>> bd576945
+pytest test_puzzles_app.py -v
 ```
 
 ### Project outline
