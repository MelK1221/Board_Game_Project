#!/usr/bin/env python3
"""
Entry point python file to start Board Game Project.

Authors: Emily Vaughn-Kukura and Melanie Kukura
"""
import argparse
import csv
import json
import os

import uvicorn
from fastapi import FastAPI, HTTPException
from fastapi.responses import FileResponse
from fastapi.staticfiles import StaticFiles

ALL="all"


app = FastAPI(
    title="Board Games API",
    summary="Kukura Family & Friends Board Game Ratings",
    version="1",
    servers=[{"url": "/"}],
)

app.mount("/static", StaticFiles(directory="static"), name="static")


@app.get("/favicon.ico")
def favicon():
    return FileResponse("static/favicon.ico")


@app.get("/api/players/")
def get_players():
    return app.games_by_player


@app.get("/api/players/{player_name}")
def get_player(player_name: str):
    player_name = player_name.capitalize()
    players = [player["Name"] for player in app.games_by_player]
    if player_name not in players:
        raise HTTPException(status_code=404, detail=f"Player {player_name} not found.")

    player_idx = find_player_idx(app.games_by_player, player_name)

    return app.games_by_player[player_idx]


@app.get("/api/games/")
def get_games():
    all_games_list = all_games(app.games_by_player)
    return all_games_list


@app.get("/api/games/{game}")
def get_game_ratings(game: str):
    player_ratings = {}
    all_games_list = all_games(app.games_by_player)
    if game.capitalize() not in all_games_list:
        raise HTTPException(status_code=404, detail=f"Game {game} not found.")

    for player in app.games_by_player:
        for cur_game in player["Games"]:
            if cur_game["Game"].capitalize() == game.capitalize():
                 player_ratings[player["Name"]] = cur_game["Rating"]

    return player_ratings


@app.get("/api/games/{game}/{player_name}")
def get_player_rating(game: str, player_name: str):
    player_rating = {}
    player_idx = find_player_idx(app.games_by_player, player_name.capitalize())
    if player_idx == -1:
        raise HTTPException(status_code=404, detail=f"Player {player_name.capitalize()} not found.")

    game_list = find_games_list(app.games_by_player, player_idx)
    if game.capitalize() not in game_list:
        raise HTTPException(status_code=404, detail=f"Game {game.capitalize()} not rated by this player.")
    
    games_dict_list = app.games_by_player[player_idx]["Games"]
    for cur_game in games_dict_list:
        if cur_game["Game"].capitalize() == game.capitalize():
            player_rating["Rating"] = cur_game["Rating"]

    return player_rating


def parse_args() -> argparse.Namespace:
    parser = argparse.ArgumentParser(description=__doc__, formatter_class=argparse.RawDescriptionHelpFormatter)

    # Add arguments
    parser.add_argument("--port", type=int, default=8080, help="Port number to run the server on")
    parser.add_argument("-p","--player", help="Player name to get favorite games for")
    parser.add_argument("-f","--file",  default="example_files/fam_fav_games.json", help="Player favorite games file")
    parser.add_argument("-v", "--verbose", action="store_true", help="Increase output verbosity")

    # Parse arguments
    args = parser.parse_args()
    return args


def parse_players_file(filename, ext) -> list:
    """
    Returns dict created from loaded file.
    Key -> Player, Value -> Fav games list.
    Returns empty dict if filename is improper.
    """

    player_games_ratings_list = []

    # Check for csv or json file type
    if (ext != ".csv") and (ext != ".json"):
        msg = "Sorry, this file type is not accepted. No new player info entered into database."
        raise ValueError(msg)
    
    # Open file and create new players dict
    with open(filename) as upload_file:
        if ext == ".csv":
            csvreader = csv.DictReader(upload_file)
            players_list = [row for row in csvreader]               
        else:
            players_list = json.load(upload_file)

        for person_dict in players_list:
            person_dict["Name"] = person_dict["Name"].capitalize()
            player_games_ratings_list.append(person_dict)
            

        return player_games_ratings_list

<<<<<<< HEAD

def find_player_idx(dict_list: list[dict], value: str) -> int:
    """
    Finds the list index of the requested player.
    value is the player name.
    """
    
    # Find player index in list
    index = 0
    for dictionary in dict_list:
        if dictionary["Name"] == value:
=======
def find_player_idx(games_by_player: list[dict], key: str, value: str) -> int:
    # Find player index in list
    index = 0
    for dictionary in games_by_player:
        if dictionary[key] == value:
>>>>>>> dd38e2b8
            return index
        index += 1
    return -1


<<<<<<< HEAD
def find_games_list(dict_list: list[dict], player_idx: int,) -> list:
    """
    Returns list of games specified player
    (represented by list index) has rated. 
    """

    # Convert player games into list
    games_ratings_list = dict_list[player_idx]["Games"]
    games_list = [game["Game"].capitalize() for game in games_ratings_list]
=======
def find_games_list(games_by_player: list[dict], player_idx: int) -> list:
    """
    Returns list of games associated with
    provided player index.
    """

    # Convert player games into list
    games_ratings_list = games_by_player[player_idx]["Games"]
    games_list = [game["Game"] for game in games_ratings_list]
>>>>>>> dd38e2b8

    return games_list


def all_games(dic_list: list[dict]):
    """
    Create list of all games rated.
    """
    
    all_games = []
    for idx in range(len(app.games_by_player)):
        player_game_list = find_games_list(app.games_by_player, idx)
        if not all_games:
            all_games = list(map(lambda g: g.capitalize(),player_game_list))
        else:
            for game in player_game_list:
                if game.capitalize() not in all_games:
                    all_games.append(game.capitalize())
    
    return all_games


def print_player_likes(args: argparse.Namespace, games_by_player: list):
    """
    Print the players and their favorite games.
    If verbose is set, print the games that all players like.
    """
    # Print requested player(s) and their favorite games    
    players = [player['Name'] for player in games_by_player]
    players_to_disp: list = []
    if args.player == ALL:
        players_to_disp = players
    else:
        # Check if requested player is in dict
        req_player = args.player.capitalize()
        if req_player not in players:
            msg = f"{req_player} is not in the loaded file."
            raise ValueError(msg)
        players_to_disp = [req_player]

    print("The following is a list of current players and their favorite games:")
    for player in players_to_disp:
        player_idx = find_player_idx(games_by_player, player)
        games_list = find_games_list(games_by_player, player_idx)
        games = ", ".join(games_list)
        print(f"{player} likes {games}.")

    if args.verbose and args.player == ALL:
        joint_likes: set = set()
        for player in players:
            player_idx = find_player_idx(games_by_player, "Name", player)
            new_games = set(find_games_list(games_by_player, player_idx))

            if not joint_likes:
                # Initialize intersection for new player
                joint_likes = new_games
            else:
                # Only keep likes if shared by all previous players
                joint_likes = joint_likes.intersection(new_games)
                if not joint_likes:
                    # No common likes, end loop with empty set
                    break
        
        if not joint_likes:
            print("No games listed that all players like.")
        else:
            print(f"All players like: {', '.join(list(joint_likes))}")


def run(args: argparse.Namespace):
    games_by_player = []

    # Check for existence of path
    if os.path.exists(args.file):
        _, extension = os.path.splitext(args.file)
        games_by_player = parse_players_file(args.file, extension)
    else:
        raise FileNotFoundError(f"File not found: {args.file}")
    
    # Check if players exist in dict
    if not games_by_player:
        msg = "No players found in provided file."
        raise ValueError(msg)

    if args.player:
        print_player_likes(args, games_by_player)
    else:
        app.games_by_player = games_by_player
        uvicorn.run(app, host="localhost", port=args.port)

if __name__ == "__main__":
    args = parse_args()
    
    try:
        run(args)
    except FileNotFoundError as e:
        print(e)
    except ValueError as e:
        print(e)<|MERGE_RESOLUTION|>--- conflicted
+++ resolved
@@ -132,41 +132,22 @@
 
         return player_games_ratings_list
 
-<<<<<<< HEAD
-
-def find_player_idx(dict_list: list[dict], value: str) -> int:
+
+def find_player_idx(games_by_player: list[dict], value: str) -> int:
     """
     Finds the list index of the requested player.
     value is the player name.
     """
     
-    # Find player index in list
-    index = 0
-    for dictionary in dict_list:
-        if dictionary["Name"] == value:
-=======
-def find_player_idx(games_by_player: list[dict], key: str, value: str) -> int:
     # Find player index in list
     index = 0
     for dictionary in games_by_player:
-        if dictionary[key] == value:
->>>>>>> dd38e2b8
+        if dictionary["Name"] == value:
             return index
         index += 1
     return -1
 
 
-<<<<<<< HEAD
-def find_games_list(dict_list: list[dict], player_idx: int,) -> list:
-    """
-    Returns list of games specified player
-    (represented by list index) has rated. 
-    """
-
-    # Convert player games into list
-    games_ratings_list = dict_list[player_idx]["Games"]
-    games_list = [game["Game"].capitalize() for game in games_ratings_list]
-=======
 def find_games_list(games_by_player: list[dict], player_idx: int) -> list:
     """
     Returns list of games associated with
@@ -175,8 +156,7 @@
 
     # Convert player games into list
     games_ratings_list = games_by_player[player_idx]["Games"]
-    games_list = [game["Game"] for game in games_ratings_list]
->>>>>>> dd38e2b8
+    games_list = [game["Game"].capitalize() for game in games_ratings_list]
 
     return games_list
 
